# PROJECT: pickle, a TCL like interpreter
# LICENSE: BSD (see 'pickle.c' or 'LICENSE' file)
# SITE:    https://github.com/howerj/pickle
#
<<<<<<< HEAD
VERSION = 0x040105ul
=======
VERSION = 0x050000ul
>>>>>>> 084f788b
TARGET  = pickle
#SANITIZE= -fsanitize=address
SANITIZE=
CFLAGS  = -std=c99 -Wall -Wextra -pedantic -O2 -fwrapv ${DEFINES} ${EXTRA} -DPICKLE_VERSION="${VERSION}" ${SANITIZE}
AR      = ar
ARFLAGS = rcs
TRACE   =
DESTDIR = install

.PHONY: all run test clean install dist profile

all: ${TARGET}

run: ${TARGET} shell
	${TRACE} ./${TARGET} shell

test: ${TARGET} shell
	${TRACE} ./${TARGET} shell -t

main.o: main.c ${TARGET}.h

${TARGET}.o: ${TARGET}.c ${TARGET}.h

lib${TARGET}.a: ${TARGET}.o
	${AR} ${ARFLAGS} $@ $<

${TARGET}: main.o lib${TARGET}.a
	${CC} ${CFLAGS} $^ -o $@
	-strip ${TARGET}

${TARGET}.1: readme.md
	pandoc -s -f markdown -t man $< -o $@

install: ${TARGET} lib${TARGET}.a ${TARGET}.1 .git
	install -p -D ${TARGET} ${DESTDIR}/bin/${TARGET}
	install -p -m 644 -D lib${TARGET}.a ${DESTDIR}/lib/lib${TARGET}.a
	install -p -m 644 -D ${TARGET}.h ${DESTDIR}/include/${TARGET}.h
	-install -p -m 644 -D ${TARGET}.1 ${DESTDIR}/man/${TARGET}.1
	mkdir -p ${DESTDIR}/src
	cp -a .git ${DESTDIR}/src
	cd ${DESTDIR}/src && git reset --hard HEAD

dist: install
	tar zcf ${TARGET}-${VERSION}.tgz ${DESTDIR}

check:
	-scan-build make
	-cppcheck --enable=all *.c

clean:
	rm -fv ${TARGET} *.o *.a *.tgz *.1
	-git clean -dffx

small: CFLAGS=-std=c99 -Os -DNDEBUG -Wall -Wextra -fwrapv -DPICKLE_VERSION="${VERSION}"
small: main.c ${TARGET}.c ${TARGET}.h
	${CC} ${CFLAGS} main.c ${TARGET}.c -o $@
	-strip $@

micro: CFLAGS=-DNDEBUG -DDEFINE_TESTS=0 -DDEFINE_MATHS=0 -DDEFINE_STRING=0 -DDEFINE_REGEX=0 -DDEFINE_LIST=0 -DPICKLE_VERSION="${VERSION}"
micro: CFLAGS+=-std=c99 -Os ${DEFINES} -Wall -Wextra -fwrapv
micro: main.c ${TARGET}.c ${TARGET}.h
	${CC} ${CFLAGS} main.c ${TARGET}.c -o $@
	-strip $@

fast: CFLAGS=-std=c99 -O3 -DNDEBUG -static -Wall -Wextra -DPICKLE_VERSION="${VERSION}"
fast: main.c ${TARGET}.c ${TARGET}.h
	${CC} ${CFLAGS} main.c ${TARGET}.c -o $@
	-strip $@

debug: CFLAGS=-std=c99 -g -Wall -Wextra -DPICKLE_VERSION="${VERSION}"
debug: main.c ${TARGET}.c ${TARGET}.h shell
	${CC} ${CFLAGS} main.c ${TARGET}.c -o $@

profile: debug shell
	valgrind --tool=callgrind ./debug shell -t
	#kcachegrind

#tags:
#	ctags -R -f ./.git/tags .
<|MERGE_RESOLUTION|>--- conflicted
+++ resolved
@@ -2,11 +2,7 @@
 # LICENSE: BSD (see 'pickle.c' or 'LICENSE' file)
 # SITE:    https://github.com/howerj/pickle
 #
-<<<<<<< HEAD
-VERSION = 0x040105ul
-=======
-VERSION = 0x050000ul
->>>>>>> 084f788b
+VERSION = 0x050001ul
 TARGET  = pickle
 #SANITIZE= -fsanitize=address
 SANITIZE=
